{% extends "base.html" %}

{% block content %}
<div class="row justify-content-center">
    <div class="col-md-10">
        {% if current_user.is_authenticated %}
<<<<<<< HEAD
            <div class="card mb-4">
                <div class="card-body">
                    <div class="d-flex justify-content-between align-items-center mb-4">
                        <h2 class="card-title mb-0">My Songs</h2>
                        <a href="{{ url_for('new_song') }}" class="btn btn-primary">Add New Song</a>
=======
            <div class="card">
                <div class="card-body">
                    <div class="d-flex justify-content-between align-items-center mb-4">
                        <h2 class="card-title mb-0 text-primary">
                            <i class="fas fa-music me-2"></i>My Songs
                        </h2>
                        <a href="{{ url_for('new_song') }}" class="btn btn-primary">
                            <i class="fas fa-plus me-2"></i>Add New Song
                        </a>
>>>>>>> c0422877
                    </div>

                    {% if songs %}
                        <div class="table-responsive">
<<<<<<< HEAD
                            <table class="table">
=======
                            <table class="table table-hover">
>>>>>>> c0422877
                                <thead>
                                    <tr>
                                        <th>Title</th>
                                        <th>Time Signature</th>
                                        <th>BPM</th>
                                        <th>Actions</th>
                                    </tr>
                                </thead>
                                <tbody>
                                    {% for song in songs %}
                                        <tr>
                                            <td>
<<<<<<< HEAD
                                                <div class="d-flex align-items-center">
                                                    <a href="{{ url_for('view_song', song_id=song.id) }}" class="text-decoration-none me-3">{{ song.title }}</a>
                                                    <a href="{{ url_for('edit_song', song_id=song.id) }}" class="btn btn-sm btn-outline-primary">Edit</a>
                                                </div>
                                            </td>
                                            <td>{{ song.time_signature }}</td>
                                            <td>{{ song.bpm }}</td>
                                            <td>
                                                <form method="POST" action="{{ url_for('delete_song', song_id=song.id) }}" class="d-inline" onsubmit="return confirm('Are you sure you want to delete this song?');">
                                                    <button type="submit" class="btn btn-sm btn-outline-danger">Delete</button>
                                                </form>
=======
                                                <a href="{{ url_for('view_song', song_id=song.id) }}" class="text-primary text-decoration-none">
                                                    <i class="fas fa-music me-2"></i>{{ song.title }}
                                                </a>
                                            </td>
                                            <td>
                                                <i class="fas fa-clock me-2"></i>{{ song.time_signature }}
                                            </td>
                                            <td>
                                                <i class="fas fa-tachometer-alt me-2"></i>{{ song.bpm }}
                                            </td>
                                            <td>
                                                <div class="btn-group">
                                                    <a href="{{ url_for('view_song', song_id=song.id) }}" class="btn btn-sm btn-outline-primary">
                                                        <i class="fas fa-eye"></i>
                                                    </a>
                                                    <a href="{{ url_for('edit_song', song_id=song.id) }}" class="btn btn-sm btn-outline-primary">
                                                        <i class="fas fa-edit"></i>
                                                    </a>
                                                    <form method="POST" action="{{ url_for('delete_song', song_id=song.id) }}" class="d-inline">
                                                        <input type="hidden" name="csrf_token" value="{{ csrf_token() }}">
                                                        <button type="submit" class="btn btn-sm btn-outline-danger" 
                                                                onclick="return confirm('Are you sure you want to delete this song?')">
                                                            <i class="fas fa-trash"></i>
                                                        </button>
                                                    </form>
                                                </div>
>>>>>>> c0422877
                                            </td>
                                        </tr>
                                    {% endfor %}
                                </tbody>
                            </table>
                        </div>
                    {% else %}
<<<<<<< HEAD
                        <p class="text-center text-muted">No songs yet. Click "Add New Song" to get started!</p>
=======
                        <div class="text-center py-5">
                            <i class="fas fa-music fa-3x text-primary mb-3"></i>
                            <h4 class="text-primary mb-3">No Songs Yet</h4>
                            <p class="text-muted mb-4">Start by adding your first song!</p>
                            <a href="{{ url_for('new_song') }}" class="btn btn-primary">
                                <i class="fas fa-plus me-2"></i>Add New Song
                            </a>
                        </div>
>>>>>>> c0422877
                    {% endif %}
                </div>
            </div>
        {% else %}
            <div class="text-center py-5">
<<<<<<< HEAD
                <h2 class="mb-4">Welcome to Guitar Song Manager</h2>
                <p class="lead mb-4">Please log in to manage your songs.</p>
                <div>
                    <a href="{{ url_for('login') }}" class="btn btn-primary me-2">Login</a>
                    <a href="{{ url_for('register') }}" class="btn btn-outline-primary">Register</a>
=======
                <div class="guitar-animation mb-4">
                    <svg viewBox="0 0 100 100" class="guitar-svg">
                        <path class="guitar-body" d="M20,50 C20,30 80,30 80,50 C80,70 20,70 20,50" fill="var(--primary-color)" opacity="0.1"/>
                        <path class="guitar-neck" d="M50,50 L50,20" stroke="var(--primary-color)" stroke-width="4" fill="none"/>
                        <path class="guitar-strings" d="M45,20 L45,50 M50,20 L50,50 M55,20 L55,50" stroke="var(--primary-color)" stroke-width="1" fill="none"/>
                        <circle class="guitar-sound-hole" cx="50" cy="50" r="5" fill="var(--primary-color)" opacity="0.2"/>
                    </svg>
                </div>
                <h2 class="text-primary mb-4">Welcome to Guitar Song Manager</h2>
                <p class="lead text-muted mb-4">Your personal guitar song library and practice companion</p>
                <div class="d-flex justify-content-center gap-3">
                    <a href="{{ url_for('login') }}" class="btn btn-primary">
                        <i class="fas fa-sign-in-alt me-2"></i>Login
                    </a>
                    <a href="{{ url_for('register') }}" class="btn btn-outline-primary">
                        <i class="fas fa-user-plus me-2"></i>Register
                    </a>
>>>>>>> c0422877
                </div>
            </div>
        {% endif %}
    </div>
</div>

<style>
.guitar-animation {
    width: 200px;
    height: 200px;
    margin: 0 auto;
}

.guitar-svg {
    width: 100%;
    height: 100%;
    animation: float 3s ease-in-out infinite;
}

.guitar-body {
    animation: pulse 2s ease-in-out infinite;
}

.guitar-neck {
    animation: sway 4s ease-in-out infinite;
}

.guitar-strings {
    animation: strum 1s ease-in-out infinite;
}

.guitar-sound-hole {
    animation: pulse 2s ease-in-out infinite;
}

@keyframes float {
    0%, 100% { transform: translateY(0); }
    50% { transform: translateY(-10px); }
}

@keyframes pulse {
    0%, 100% { transform: scale(1); }
    50% { transform: scale(1.05); }
}

@keyframes sway {
    0%, 100% { transform: rotate(0deg); }
    50% { transform: rotate(2deg); }
}

@keyframes strum {
    0%, 100% { stroke-dasharray: 30; }
    50% { stroke-dasharray: 0; }
}
</style>
{% endblock %} <|MERGE_RESOLUTION|>--- conflicted
+++ resolved
@@ -3,137 +3,76 @@
 {% block content %}
 <div class="row justify-content-center">
     <div class="col-md-10">
-        {% if current_user.is_authenticated %}
-<<<<<<< HEAD
-            <div class="card mb-4">
-                <div class="card-body">
-                    <div class="d-flex justify-content-between align-items-center mb-4">
-                        <h2 class="card-title mb-0">My Songs</h2>
-                        <a href="{{ url_for('new_song') }}" class="btn btn-primary">Add New Song</a>
-=======
-            <div class="card">
-                <div class="card-body">
-                    <div class="d-flex justify-content-between align-items-center mb-4">
-                        <h2 class="card-title mb-0 text-primary">
-                            <i class="fas fa-music me-2"></i>My Songs
-                        </h2>
+        <div class="card">
+            <div class="card-body">
+                <div class="d-flex justify-content-between align-items-center mb-4">
+                    <h2 class="card-title mb-0 text-primary">
+                        <i class="fas fa-music me-2"></i>My Songs
+                    </h2>
+                    <a href="{{ url_for('new_song') }}" class="btn btn-primary">
+                        <i class="fas fa-plus me-2"></i>Add New Song
+                    </a>
+                </div>
+
+                {% if songs %}
+                    <div class="table-responsive">
+                        <table class="table table-hover">
+                            <thead>
+                                <tr>
+                                    <th>Title</th>
+                                    <th>Time Signature</th>
+                                    <th>BPM</th>
+                                    <th>Actions</th>
+                                </tr>
+                            </thead>
+                            <tbody>
+                                {% for song in songs %}
+                                    <tr>
+                                        <td>
+                                            <a href="{{ url_for('view_song', song_id=song.id) }}" class="text-primary text-decoration-none">
+                                                <i class="fas fa-music me-2"></i>{{ song.title }}
+                                            </a>
+                                        </td>
+                                        <td>
+                                            <i class="fas fa-clock me-2"></i>{{ song.time_signature }}
+                                        </td>
+                                        <td>
+                                            <i class="fas fa-tachometer-alt me-2"></i>{{ song.bpm }}
+                                        </td>
+                                        <td>
+                                            <div class="btn-group">
+                                                <a href="{{ url_for('view_song', song_id=song.id) }}" class="btn btn-sm btn-outline-primary">
+                                                    <i class="fas fa-eye"></i>
+                                                </a>
+                                                <a href="{{ url_for('edit_song', song_id=song.id) }}" class="btn btn-sm btn-outline-primary">
+                                                    <i class="fas fa-edit"></i>
+                                                </a>
+                                                <form method="POST" action="{{ url_for('delete_song', song_id=song.id) }}" class="d-inline">
+                                                    <input type="hidden" name="csrf_token" value="{{ csrf_token() }}">
+                                                    <button type="submit" class="btn btn-sm btn-outline-danger" 
+                                                            onclick="return confirm('Are you sure you want to delete this song?')">
+                                                        <i class="fas fa-trash"></i>
+                                                    </button>
+                                                </form>
+                                            </div>
+                                        </td>
+                                    </tr>
+                                {% endfor %}
+                            </tbody>
+                        </table>
+                    </div>
+                {% else %}
+                    <div class="text-center py-5">
+                        <i class="fas fa-music fa-3x text-primary mb-3"></i>
+                        <h4 class="text-primary mb-3">No Songs Yet</h4>
+                        <p class="text-muted mb-4">Start by adding your first song!</p>
                         <a href="{{ url_for('new_song') }}" class="btn btn-primary">
                             <i class="fas fa-plus me-2"></i>Add New Song
                         </a>
->>>>>>> c0422877
                     </div>
-
-                    {% if songs %}
-                        <div class="table-responsive">
-<<<<<<< HEAD
-                            <table class="table">
-=======
-                            <table class="table table-hover">
->>>>>>> c0422877
-                                <thead>
-                                    <tr>
-                                        <th>Title</th>
-                                        <th>Time Signature</th>
-                                        <th>BPM</th>
-                                        <th>Actions</th>
-                                    </tr>
-                                </thead>
-                                <tbody>
-                                    {% for song in songs %}
-                                        <tr>
-                                            <td>
-<<<<<<< HEAD
-                                                <div class="d-flex align-items-center">
-                                                    <a href="{{ url_for('view_song', song_id=song.id) }}" class="text-decoration-none me-3">{{ song.title }}</a>
-                                                    <a href="{{ url_for('edit_song', song_id=song.id) }}" class="btn btn-sm btn-outline-primary">Edit</a>
-                                                </div>
-                                            </td>
-                                            <td>{{ song.time_signature }}</td>
-                                            <td>{{ song.bpm }}</td>
-                                            <td>
-                                                <form method="POST" action="{{ url_for('delete_song', song_id=song.id) }}" class="d-inline" onsubmit="return confirm('Are you sure you want to delete this song?');">
-                                                    <button type="submit" class="btn btn-sm btn-outline-danger">Delete</button>
-                                                </form>
-=======
-                                                <a href="{{ url_for('view_song', song_id=song.id) }}" class="text-primary text-decoration-none">
-                                                    <i class="fas fa-music me-2"></i>{{ song.title }}
-                                                </a>
-                                            </td>
-                                            <td>
-                                                <i class="fas fa-clock me-2"></i>{{ song.time_signature }}
-                                            </td>
-                                            <td>
-                                                <i class="fas fa-tachometer-alt me-2"></i>{{ song.bpm }}
-                                            </td>
-                                            <td>
-                                                <div class="btn-group">
-                                                    <a href="{{ url_for('view_song', song_id=song.id) }}" class="btn btn-sm btn-outline-primary">
-                                                        <i class="fas fa-eye"></i>
-                                                    </a>
-                                                    <a href="{{ url_for('edit_song', song_id=song.id) }}" class="btn btn-sm btn-outline-primary">
-                                                        <i class="fas fa-edit"></i>
-                                                    </a>
-                                                    <form method="POST" action="{{ url_for('delete_song', song_id=song.id) }}" class="d-inline">
-                                                        <input type="hidden" name="csrf_token" value="{{ csrf_token() }}">
-                                                        <button type="submit" class="btn btn-sm btn-outline-danger" 
-                                                                onclick="return confirm('Are you sure you want to delete this song?')">
-                                                            <i class="fas fa-trash"></i>
-                                                        </button>
-                                                    </form>
-                                                </div>
->>>>>>> c0422877
-                                            </td>
-                                        </tr>
-                                    {% endfor %}
-                                </tbody>
-                            </table>
-                        </div>
-                    {% else %}
-<<<<<<< HEAD
-                        <p class="text-center text-muted">No songs yet. Click "Add New Song" to get started!</p>
-=======
-                        <div class="text-center py-5">
-                            <i class="fas fa-music fa-3x text-primary mb-3"></i>
-                            <h4 class="text-primary mb-3">No Songs Yet</h4>
-                            <p class="text-muted mb-4">Start by adding your first song!</p>
-                            <a href="{{ url_for('new_song') }}" class="btn btn-primary">
-                                <i class="fas fa-plus me-2"></i>Add New Song
-                            </a>
-                        </div>
->>>>>>> c0422877
-                    {% endif %}
-                </div>
+                {% endif %}
             </div>
-        {% else %}
-            <div class="text-center py-5">
-<<<<<<< HEAD
-                <h2 class="mb-4">Welcome to Guitar Song Manager</h2>
-                <p class="lead mb-4">Please log in to manage your songs.</p>
-                <div>
-                    <a href="{{ url_for('login') }}" class="btn btn-primary me-2">Login</a>
-                    <a href="{{ url_for('register') }}" class="btn btn-outline-primary">Register</a>
-=======
-                <div class="guitar-animation mb-4">
-                    <svg viewBox="0 0 100 100" class="guitar-svg">
-                        <path class="guitar-body" d="M20,50 C20,30 80,30 80,50 C80,70 20,70 20,50" fill="var(--primary-color)" opacity="0.1"/>
-                        <path class="guitar-neck" d="M50,50 L50,20" stroke="var(--primary-color)" stroke-width="4" fill="none"/>
-                        <path class="guitar-strings" d="M45,20 L45,50 M50,20 L50,50 M55,20 L55,50" stroke="var(--primary-color)" stroke-width="1" fill="none"/>
-                        <circle class="guitar-sound-hole" cx="50" cy="50" r="5" fill="var(--primary-color)" opacity="0.2"/>
-                    </svg>
-                </div>
-                <h2 class="text-primary mb-4">Welcome to Guitar Song Manager</h2>
-                <p class="lead text-muted mb-4">Your personal guitar song library and practice companion</p>
-                <div class="d-flex justify-content-center gap-3">
-                    <a href="{{ url_for('login') }}" class="btn btn-primary">
-                        <i class="fas fa-sign-in-alt me-2"></i>Login
-                    </a>
-                    <a href="{{ url_for('register') }}" class="btn btn-outline-primary">
-                        <i class="fas fa-user-plus me-2"></i>Register
-                    </a>
->>>>>>> c0422877
-                </div>
-            </div>
-        {% endif %}
+        </div>
     </div>
 </div>
 
