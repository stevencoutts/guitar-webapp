--- conflicted
+++ resolved
@@ -1189,30 +1189,6 @@
                     user_id_mapping = {}
                     if current_user.is_admin and 'users' in backup_data:
                         for user_data in backup_data['users']:
-<<<<<<< HEAD
-                            # Find if user with this username already exists in the current database
-                            existing_user = User.query.filter_by(username=user_data.get('username')).first()
-
-                            if existing_user:
-                                # If user exists, update their details
-                                # Do not update the current admin user if the backup data is for them
-                                if existing_user.id != current_user.id:
-                                    existing_user.password_hash = user_data.get('password_hash', existing_user.password_hash) # Update password hash
-                                    existing_user.is_admin = user_data.get('is_admin', False)
-                                    existing_user.disabled = user_data.get('disabled', False)
-                                    # Note: We don't update the username as we are using it to find the user
-                                    user_id_mapping[user_data.get('id')] = existing_user.id
-                                else:
-                                    # If the existing user is the current admin, map the old ID to the current admin's ID
-                                    user_id_mapping[user_data.get('id')] = current_user.id
-                                    # Optionally log a warning if the backup admin data is different from current
-                                    if app.logger:
-                                        if existing_user.username != user_data.get('username') or existing_user.is_admin != user_data.get('is_admin', False) or existing_user.disabled != user_data.get('disabled', False):
-                                            app.logger.warning(f"Backup admin user data ({user_data.get('username')}) differs from current admin user ({existing_user.username}). Current admin data is kept.")
-
-                            else:
-                                # If user does not exist, create a new one
-=======
                             # Find the existing user by ID
                             existing_user = User.query.get(user_data.get('id'))
 
@@ -1226,25 +1202,16 @@
                                 user_id_mapping[user_data.get('id')] = existing_user.id
                             else:
                                 # If user doesn't exist, create a new one
->>>>>>> 0660fb7d
                                 user = User(
                                     # Do NOT set ID here, let the database assign a new one
                                     username=user_data.get('username'),
                                     password_hash=user_data.get('password_hash'),
                                     is_admin=user_data.get('is_admin', False),
-<<<<<<< HEAD
-                                    disabled=user_data.get('disabled', False)
-                                )
-                                db.session.add(user)
-                                # We need to flush to get the new ID for the mapping
-                                db.session.flush()
-=======
                                     disabled=user_data.get('disabled', False) # Explicitly restore disabled status
                                 )
                                 db.session.add(user)
                                 # We need to commit to get the new ID for the mapping, then add to mapping
                                 db.session.flush() # Use flush to get the new ID without ending the transaction
->>>>>>> 0660fb7d
                                 user_id_mapping[user_data.get('id')] = user.id
                     
                     # Restore songs
