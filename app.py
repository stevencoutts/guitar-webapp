from flask import Flask, render_template, request, redirect, url_for, flash, jsonify, send_file, session
from flask_sqlalchemy import SQLAlchemy
from flask_login import LoginManager, UserMixin, login_user, login_required, logout_user, current_user
from flask_migrate import Migrate
from werkzeug.security import generate_password_hash, check_password_hash
from dotenv import load_dotenv
import os
import re
from datetime import datetime, timedelta
from flask_wtf.csrf import CSRFProtect
import json
<<<<<<< HEAD
from io import StringIO, BytesIO
from werkzeug.utils import secure_filename
=======
>>>>>>> e68b90ab

# Load environment variables from .env file
load_dotenv()

app = Flask(__name__)

# Security configurations
if not os.environ.get('SECRET_KEY'):
    raise ValueError("No SECRET_KEY set for Flask application")
app.config['SECRET_KEY'] = os.environ.get('SECRET_KEY')

# Ensure the instance folder exists
os.makedirs('instance', exist_ok=True)

# Configure SQLite database
app.config['SQLALCHEMY_DATABASE_URI'] = os.environ.get('DATABASE_URL', 'sqlite:///instance/guitar.db')
app.config['SQLALCHEMY_TRACK_MODIFICATIONS'] = False
app.config['UPLOAD_FOLDER'] = 'uploads'

# Development vs Production settings
if app.debug:
    app.config['SESSION_COOKIE_SECURE'] = False
    app.config['SESSION_COOKIE_HTTPONLY'] = True
    app.config['PERMANENT_SESSION_LIFETIME'] = 1800  # 30 minutes session timeout
else:
    app.config['SESSION_COOKIE_SECURE'] = True  # Only send cookies over HTTPS
    app.config['SESSION_COOKIE_HTTPONLY'] = True  # Prevent JavaScript access to session cookie
    app.config['PERMANENT_SESSION_LIFETIME'] = 1800  # 30 minutes session timeout

# Initialize extensions
db = SQLAlchemy(app)
migrate = Migrate(app, db)
csrf = CSRFProtect(app)
login_manager = LoginManager()
login_manager.init_app(app)
login_manager.login_view = 'login'
csrf = CSRFProtect(app)  # Initialize CSRF protection

# Add datetime filter
@app.template_filter('datetime')
def format_datetime(value):
    if value is None:
        return ""
    return value.strftime('%Y-%m-%d %H:%M')

# Password validation
def is_valid_password(password):
    if len(password) < 8:
        return False
    if not re.search(r"[A-Z]", password):
        return False
    if not re.search(r"[a-z]", password):
        return False
    if not re.search(r"\d", password):
        return False
    return True

# Models
class User(UserMixin, db.Model):
    id = db.Column(db.Integer, primary_key=True)
    username = db.Column(db.String(80), unique=True, nullable=False)
    password_hash = db.Column(db.String(120), nullable=False)
    is_admin = db.Column(db.Boolean, default=False)
    created_at = db.Column(db.DateTime, default=datetime.utcnow)
    songs = db.relationship('Song', backref='user', lazy=True)
    practice_records = db.relationship('PracticeRecord', backref='user', lazy=True)

    def set_password(self, password):
        self.password_hash = generate_password_hash(password)

    def check_password(self, password):
        return check_password_hash(self.password_hash, password)

class Song(db.Model):
    id = db.Column(db.Integer, primary_key=True)
    title = db.Column(db.String(100), nullable=False)
    artist = db.Column(db.String(100))
    time_signature = db.Column(db.String(10), nullable=False)  # Format: "4/4"
    bpm = db.Column(db.Integer, nullable=False)  # Beats per minute
    chord_progression = db.Column(db.Text, nullable=False)
    strumming_pattern = db.Column(db.Text)
    notes = db.Column(db.Text)
    user_id = db.Column(db.Integer, db.ForeignKey('user.id'), nullable=False)
    created_at = db.Column(db.DateTime, default=datetime.utcnow)
    updated_at = db.Column(db.DateTime, default=datetime.utcnow, onupdate=datetime.utcnow)

class PracticeRecord(db.Model):
    id = db.Column(db.Integer, primary_key=True)
    user_id = db.Column(db.Integer, db.ForeignKey('user.id'), nullable=False)
    chord_pair = db.Column(db.String(50), nullable=False)  # Format: "C→G"
    score = db.Column(db.Integer, nullable=False)
    date = db.Column(db.DateTime, default=datetime.utcnow)

class ChordPair(db.Model):
    id = db.Column(db.Integer, primary_key=True)
    first_chord = db.Column(db.String(10), nullable=False)
    second_chord = db.Column(db.String(10), nullable=False)
    difficulty = db.Column(db.Integer, default=1)  # 1: Easy, 2: Medium, 3: Hard
    description = db.Column(db.String(200))
    created_at = db.Column(db.DateTime, default=datetime.utcnow)

    @property
    def display_name(self):
        return f"{self.first_chord}→{self.second_chord}"

@login_manager.user_loader
def load_user(user_id):
    return db.session.get(User, int(user_id))

def create_default_admin():
    with app.app_context():
        # Check if admin user exists
        admin = User.query.filter_by(username='admin').first()
        if not admin:
            admin = User(username='admin', is_admin=True)
            admin.set_password('Password1')
            db.session.add(admin)
            db.session.commit()

def create_default_chord_pairs():
    common_pairs = [
        # Easy chord pairs
        {"first": "C", "second": "G", "difficulty": 1, "description": "Common in folk and pop music"},
        {"first": "C", "second": "Am", "difficulty": 1, "description": "Basic minor transition"},
        {"first": "G", "second": "Em", "difficulty": 1, "description": "Natural minor progression"},
        {"first": "Am", "second": "F", "difficulty": 1, "description": "Common minor to major transition"},
        {"first": "C", "second": "F", "difficulty": 1, "description": "Basic major chord movement"},
        
        # Medium difficulty pairs
        {"first": "C", "second": "Dm", "difficulty": 2, "description": "Major to minor transition"},
        {"first": "G", "second": "D", "difficulty": 2, "description": "Common in country music"},
        {"first": "Em", "second": "C", "difficulty": 2, "description": "Minor to major resolution"},
        {"first": "Am", "second": "Em", "difficulty": 2, "description": "Minor chord progression"},
        {"first": "F", "second": "G", "difficulty": 2, "description": "Common in pop music"},
        
        # Harder chord pairs
        {"first": "C", "second": "E", "difficulty": 3, "description": "Major third movement"},
        {"first": "G", "second": "Bm", "difficulty": 3, "description": "Major to minor third"},
        {"first": "Am", "second": "Dm", "difficulty": 3, "description": "Minor progression"},
        {"first": "F", "second": "Dm", "difficulty": 3, "description": "Major to minor transition"},
        {"first": "C", "second": "G7", "difficulty": 3, "description": "Dominant seventh resolution"}
    ]
    
    for pair in common_pairs:
        existing = ChordPair.query.filter_by(
            first_chord=pair["first"],
            second_chord=pair["second"]
        ).first()
        
        if not existing:
            new_pair = ChordPair(
                first_chord=pair["first"],
                second_chord=pair["second"],
                difficulty=pair["difficulty"],
                description=pair["description"]
            )
            db.session.add(new_pair)
    
    db.session.commit()

# Routes
@app.route('/')
def index():
    if current_user.is_authenticated:
        songs = Song.query.filter_by(user_id=current_user.id).all()
        return render_template('index.html', songs=songs)
    return render_template('index.html', songs=None)

@app.route('/login', methods=['GET', 'POST'])
def login():
    if request.method == 'POST':
        username = request.form.get('username')
        password = request.form.get('password')
        user = User.query.filter_by(username=username).first()
        
        if user and user.check_password(password):
            login_user(user)
            return redirect(url_for('index'))
        flash('Invalid username or password')
    return render_template('login.html')

@app.route('/register', methods=['GET', 'POST'])
def register():
    if request.method == 'POST':
        username = request.form.get('username')
        password = request.form.get('password')
        
        if not username or not password:
            flash('Username and password are required')
            return redirect(url_for('register'))
            
        if not is_valid_password(password):
            flash('Password must be at least 8 characters long and contain uppercase, lowercase, and numbers')
            return redirect(url_for('register'))
        
        if User.query.filter_by(username=username).first():
            flash('Username already exists')
            return redirect(url_for('register'))
        
        user = User(username=username, password_hash=generate_password_hash(password))
        db.session.add(user)
        db.session.commit()
        return redirect(url_for('login'))
    return render_template('register.html')

@app.route('/logout')
@login_required
def logout():
    logout_user()
    return redirect(url_for('index'))

@app.route('/song/new', methods=['GET', 'POST'])
@login_required
def new_song():
    if request.method == 'POST':
        title = request.form.get('title')
        time_signature = request.form.get('time_signature')
        bpm = request.form.get('bpm')
        chord_progression = request.form.get('chord_progression')
        strumming_pattern = request.form.get('strumming_pattern')
        
        if not all([title, time_signature, bpm, chord_progression, strumming_pattern]):
            flash('All fields are required')
            return redirect(url_for('new_song'))
            
        # Basic input validation
        if len(title) > 100:
            flash('Title is too long')
            return redirect(url_for('new_song'))
            
        if not re.match(r'^\d+/\d+$', time_signature):
            flash('Invalid time signature format')
            return redirect(url_for('new_song'))
            
        try:
            bpm = int(bpm)
            if bpm < 20 or bpm > 300:
                flash('BPM must be between 20 and 300')
                return redirect(url_for('new_song'))
        except ValueError:
            flash('BPM must be a valid number')
            return redirect(url_for('new_song'))
        
        song = Song(
            title=title,
            time_signature=time_signature,
            bpm=bpm,
            chord_progression=chord_progression,
            strumming_pattern=strumming_pattern,
            user_id=current_user.id
        )
        db.session.add(song)
        db.session.commit()
        return redirect(url_for('index'))
    return render_template('new_song.html')

@app.route('/song/<int:song_id>/edit', methods=['GET', 'POST'])
@login_required
def edit_song(song_id):
    song = db.session.get(Song, song_id)
    if not song or song.user_id != current_user.id:
        flash('Song not found', 'error')
        return redirect(url_for('index'))
    
    if request.method == 'POST':
        song.title = request.form.get('title')
        song.artist = request.form.get('artist')
        song.time_signature = request.form.get('time_signature')
        song.bpm = int(request.form.get('bpm'))
        song.chord_progression = request.form.get('chord_progression')
        song.strumming_pattern = request.form.get('strumming_pattern')
        db.session.commit()
        return redirect(url_for('index'))
    return render_template('edit_song.html', song=song)

@app.route('/song/<int:song_id>/delete', methods=['POST'])
@login_required
def delete_song(song_id):
    song = db.session.get(Song, song_id)
    if not song or song.user_id != current_user.id:
        flash('Song not found', 'error')
        return redirect(url_for('index'))
    db.session.delete(song)
    db.session.commit()
    flash('Song deleted successfully', 'success')
    return redirect(url_for('index'))

@app.route('/account', methods=['GET', 'POST'])
@login_required
def account():
    if request.method == 'POST':
        current_password = request.form.get('current_password')
        new_password = request.form.get('new_password')
        confirm_password = request.form.get('confirm_password')
        
        if not current_password or not new_password or not confirm_password:
            flash('All fields are required')
            return redirect(url_for('account'))
            
        if not check_password_hash(current_user.password_hash, current_password):
            flash('Current password is incorrect')
            return redirect(url_for('account'))
            
        if new_password != confirm_password:
            flash('New passwords do not match')
            return redirect(url_for('account'))
            
        if not is_valid_password(new_password):
            flash('New password must be at least 8 characters long and contain uppercase, lowercase, and numbers')
            return redirect(url_for('account'))
            
        current_user.password_hash = generate_password_hash(new_password)
        db.session.commit()
        flash('Password updated successfully!')
        return redirect(url_for('account'))
        
    return render_template('account.html')

@app.route('/account/delete', methods=['POST'])
@login_required
def delete_account():
    password = request.form.get('password')
    
    if not password:
        flash('Password is required to delete account')
        return redirect(url_for('account'))
        
    if not check_password_hash(current_user.password_hash, password):
        flash('Incorrect password')
        return redirect(url_for('account'))
    
    try:
        # Delete all user's songs first
        Song.query.filter_by(user_id=current_user.id).delete()
        # Then delete the user
        db.session.delete(current_user)
        db.session.commit()
        logout_user()
        flash('Your account has been deleted successfully')
        return redirect(url_for('index'))
    except Exception as e:
        db.session.rollback()
        flash('An error occurred while deleting your account')
        return redirect(url_for('account'))

@app.route('/song/<int:song_id>', methods=['GET'])
@login_required
def view_song(song_id):
    # Extend session lifetime when viewing song details
    session.permanent = True
    app.permanent_session_lifetime = timedelta(hours=4)  # 4 hours for song viewing
    
    song = db.session.get(Song, song_id)
    if not song or song.user_id != current_user.id:
        flash('Song not found', 'error')
        return redirect(url_for('index'))
    return render_template('view_song.html', song=song)

@app.route('/admin')
@login_required
def admin():
    if not current_user.is_admin:
        flash('You do not have permission to access the admin page.')
        return redirect(url_for('index'))
    
    users = User.query.all()
    return render_template('admin.html', users=users)

@app.route('/admin/user/<int:user_id>/toggle_admin', methods=['POST'])
@login_required
def toggle_admin(user_id):
    if not current_user.is_admin:
        flash('You do not have permission to perform this action.')
        return redirect(url_for('index'))
    
    user = db.session.get(User, user_id)
    if user.id == current_user.id:
        flash('You cannot modify your own admin status.')
        return redirect(url_for('admin'))
    
    user.is_admin = not user.is_admin
    db.session.commit()
    
    status = "admin" if user.is_admin else "regular user"
    flash(f'User {user.username} is now a {status}.')
    return redirect(url_for('admin'))

@app.route('/admin/user/create', methods=['POST'])
@login_required
def create_user():
    if not current_user.is_admin:
        flash('You do not have permission to perform this action.')
        return redirect(url_for('index'))
    
    username = request.form.get('username')
    password = request.form.get('password')
    is_admin = request.form.get('is_admin') == 'on'
    
    if not username or not password:
        flash('Username and password are required.')
        return redirect(url_for('admin'))
    
    if User.query.filter_by(username=username).first():
        flash('Username already exists.')
        return redirect(url_for('admin'))
    
    if not is_valid_password(password):
        flash('Password must be at least 8 characters long and contain uppercase, lowercase, and numbers.')
        return redirect(url_for('admin'))
    
    user = User(
        username=username,
        password_hash=generate_password_hash(password),
        is_admin=is_admin
    )
    db.session.add(user)
    db.session.commit()
    
    flash(f'User {username} has been created successfully.')
    return redirect(url_for('admin'))

@app.route('/admin/user/<int:user_id>/delete', methods=['POST'])
@login_required
def delete_user(user_id):
    if not current_user.is_admin:
        flash('You do not have permission to perform this action.')
        return redirect(url_for('index'))
    
    user = db.session.get(User, user_id)
    if user.id == current_user.id:
        flash('You cannot delete your own account.')
        return redirect(url_for('admin'))
    
    # Delete all user's songs first
    Song.query.filter_by(user_id=user.id).delete()
    db.session.delete(user)
    db.session.commit()
    
    flash(f'User {user.username} has been deleted.')
    return redirect(url_for('admin'))

@app.route('/practice/chord-changes', methods=['GET', 'POST'])
@login_required
def chord_changes():
    if request.method == 'POST':
        score = request.form.get('score')
        if score:
            # Handle manual score entry
            chord_pair = request.form.get('chord_pair')
            if chord_pair:
                practice_record = PracticeRecord(
                    user_id=current_user.id,
                    chord_pair=chord_pair,
                    score=int(score),
                    date=datetime.utcnow()
                )
                db.session.add(practice_record)
                db.session.commit()
                flash('Practice record saved successfully!', 'success')
                return redirect(url_for('chord_changes'))
            
            # Handle timer-based practice submission
            chord_pairs = json.loads(request.form.get('chord_pairs', '[]'))
            for pair in chord_pairs:
                practice_record = PracticeRecord(
                    user_id=current_user.id,
                    chord_pair=pair,
                    score=int(score),
                    date=datetime.utcnow()
                )
                db.session.add(practice_record)
            db.session.commit()
            flash('Practice session saved successfully!', 'success')
            return redirect(url_for('chord_changes'))

    # Get practice records for the current user
    records = PracticeRecord.query.filter_by(user_id=current_user.id).order_by(PracticeRecord.date.desc()).all()
    
    # Get best scores for each chord pair
    best_scores = {}
    for record in records:
        if record.chord_pair not in best_scores or record.score > best_scores[record.chord_pair]:
            best_scores[record.chord_pair] = record.score

    # Get predefined chord pairs
    predefined_pairs = ChordPair.query.order_by(ChordPair.difficulty).all()

    return render_template('chord_changes.html', records=records, best_scores=best_scores, predefined_pairs=predefined_pairs)

@app.route('/backup', methods=['GET', 'POST'])
@login_required
def backup():
    if request.method == 'POST':
        action = request.form.get('action')
        
        if action == 'backup':
            # Get all user's songs
            songs = Song.query.filter_by(user_id=current_user.id).all()
            
            # Create backup data
            backup_data = {
                'user': {
                    'username': current_user.username,
                    'created_at': current_user.created_at.isoformat() if current_user.created_at else None
                },
                'songs': [{
                    'title': song.title,
                    'artist': song.artist,
                    'time_signature': song.time_signature,
                    'bpm': song.bpm,
                    'chord_progression': song.chord_progression,
                    'strumming_pattern': song.strumming_pattern,
                    'notes': song.notes,
                    'created_at': song.created_at.isoformat() if song.created_at else None,
                    'updated_at': song.updated_at.isoformat() if song.updated_at else None
                } for song in songs]
            }
            
            # Create response with JSON data
            output = BytesIO()
            json_str = json.dumps(backup_data, indent=2)
            output.write(json_str.encode('utf-8'))
            output.seek(0)
            
            # Generate filename with timestamp
            timestamp = datetime.now().strftime('%Y%m%d_%H%M%S')
            filename = f'guitar_practice_backup_{timestamp}.json'
            
            return send_file(
                output,
                mimetype='application/json',
                as_attachment=True,
                download_name=filename
            )
            
        elif action == 'restore':
            if 'backup_file' not in request.files:
                flash('No file uploaded', 'error')
                return redirect(url_for('backup'))
                
            file = request.files['backup_file']
            if file.filename == '':
                flash('No file selected', 'error')
                return redirect(url_for('backup'))
                
            if not file.filename.endswith('.json'):
                flash('Invalid file type. Please upload a JSON file.', 'error')
                return redirect(url_for('backup'))
            
            try:
                # Read and parse JSON data
                backup_data = json.load(file)
                
                # Validate backup data structure
                if not isinstance(backup_data, dict) or 'songs' not in backup_data:
                    raise ValueError('Invalid backup file format')
                
                # Delete existing songs
                Song.query.filter_by(user_id=current_user.id).delete()
                
                # Restore songs
                for song_data in backup_data['songs']:
                    song = Song(
                        title=song_data['title'],
                        artist=song_data.get('artist'),
                        time_signature=song_data['time_signature'],
                        bpm=song_data['bpm'],
                        chord_progression=song_data['chord_progression'],
                        strumming_pattern=song_data['strumming_pattern'],
                        notes=song_data.get('notes'),
                        user_id=current_user.id
                    )
                    db.session.add(song)
                
                db.session.commit()
                flash('Backup restored successfully', 'success')
                
            except Exception as e:
                db.session.rollback()
                flash(f'Error restoring backup: {str(e)}', 'error')
                
            return redirect(url_for('backup'))
            
    return render_template('backup.html')

if __name__ == '__main__':
    with app.app_context():
        db.create_all()
        create_default_admin()
        create_default_chord_pairs()
    app.run(debug=True, port=5001)  # Enable debug mode for development <|MERGE_RESOLUTION|>--- conflicted
+++ resolved
@@ -9,11 +9,9 @@
 from datetime import datetime, timedelta
 from flask_wtf.csrf import CSRFProtect
 import json
-<<<<<<< HEAD
+
 from io import StringIO, BytesIO
 from werkzeug.utils import secure_filename
-=======
->>>>>>> e68b90ab
 
 # Load environment variables from .env file
 load_dotenv()
