from flask import Flask, render_template, request, redirect, url_for, flash, jsonify
from flask_sqlalchemy import SQLAlchemy
from flask_login import LoginManager, UserMixin, login_user, login_required, logout_user, current_user
from flask_migrate import Migrate
from werkzeug.security import generate_password_hash, check_password_hash
from dotenv import load_dotenv
import os
import re
from datetime import datetime
<<<<<<< HEAD
=======
from flask_wtf.csrf import CSRFProtect
import json
>>>>>>> c0422877

# Load environment variables from .env file
load_dotenv()

app = Flask(__name__)

# Security configurations
if not os.environ.get('SECRET_KEY'):
    raise ValueError("No SECRET_KEY set for Flask application")
app.config['SECRET_KEY'] = os.environ.get('SECRET_KEY')
app.config['SQLALCHEMY_DATABASE_URI'] = os.environ.get('DATABASE_URL', 'sqlite:///guitar_app.db')
app.config['SQLALCHEMY_TRACK_MODIFICATIONS'] = False
app.config['UPLOAD_FOLDER'] = 'uploads'

# Development vs Production settings
if app.debug:
    app.config['SESSION_COOKIE_SECURE'] = False
    app.config['SESSION_COOKIE_HTTPONLY'] = True
    app.config['PERMANENT_SESSION_LIFETIME'] = 1800  # 30 minutes session timeout
else:
    app.config['SESSION_COOKIE_SECURE'] = True  # Only send cookies over HTTPS
    app.config['SESSION_COOKIE_HTTPONLY'] = True  # Prevent JavaScript access to session cookie
    app.config['PERMANENT_SESSION_LIFETIME'] = 1800  # 30 minutes session timeout

# Initialize extensions
db = SQLAlchemy(app)
migrate = Migrate(app, db)
login_manager = LoginManager()
login_manager.init_app(app)
login_manager.login_view = 'login'

# Add datetime filter
@app.template_filter('datetime')
def format_datetime(value):
    if value is None:
        return ""
    return value.strftime('%Y-%m-%d %H:%M')

# Password validation
def is_valid_password(password):
    if len(password) < 8:
        return False
    if not re.search(r"[A-Z]", password):
        return False
    if not re.search(r"[a-z]", password):
        return False
    if not re.search(r"\d", password):
        return False
    return True

# Models
class User(UserMixin, db.Model):
    id = db.Column(db.Integer, primary_key=True)
    username = db.Column(db.String(80), unique=True, nullable=False)
    password_hash = db.Column(db.String(120), nullable=False)
    is_admin = db.Column(db.Boolean, default=False)
    songs = db.relationship('Song', backref='user', lazy=True)
    practice_records = db.relationship('PracticeRecord', backref='user', lazy=True)

    def set_password(self, password):
        self.password_hash = generate_password_hash(password)

    def check_password(self, password):
        return check_password_hash(self.password_hash, password)

class Song(db.Model):
    id = db.Column(db.Integer, primary_key=True)
    title = db.Column(db.String(100), nullable=False)
    artist = db.Column(db.String(100))
    time_signature = db.Column(db.String(10), nullable=False)  # Format: "4/4"
    bpm = db.Column(db.Integer, nullable=False)  # Beats per minute
    chord_progression = db.Column(db.Text, nullable=False)
    strumming_pattern = db.Column(db.Text)
    notes = db.Column(db.Text)
    user_id = db.Column(db.Integer, db.ForeignKey('user.id'), nullable=False)
    created_at = db.Column(db.DateTime, default=datetime.utcnow)
    updated_at = db.Column(db.DateTime, default=datetime.utcnow, onupdate=datetime.utcnow)

class PracticeRecord(db.Model):
    id = db.Column(db.Integer, primary_key=True)
    user_id = db.Column(db.Integer, db.ForeignKey('user.id'), nullable=False)
    chord_pair = db.Column(db.String(50), nullable=False)  # Format: "C→G"
    score = db.Column(db.Integer, nullable=False)
    date = db.Column(db.DateTime, default=datetime.utcnow)

class ChordPair(db.Model):
    id = db.Column(db.Integer, primary_key=True)
    first_chord = db.Column(db.String(10), nullable=False)
    second_chord = db.Column(db.String(10), nullable=False)
    difficulty = db.Column(db.Integer, default=1)  # 1: Easy, 2: Medium, 3: Hard
    description = db.Column(db.String(200))
    created_at = db.Column(db.DateTime, default=datetime.utcnow)

    @property
    def display_name(self):
        return f"{self.first_chord}→{self.second_chord}"

@login_manager.user_loader
def load_user(user_id):
    return db.session.get(User, int(user_id))

def create_default_admin():
    with app.app_context():
        # Check if admin user exists
        admin = User.query.filter_by(username='admin').first()
        if not admin:
            admin = User(username='admin', is_admin=True)
            admin.set_password('Password1')
            db.session.add(admin)
            db.session.commit()

def create_default_chord_pairs():
    common_pairs = [
        # Easy chord pairs
        {"first": "C", "second": "G", "difficulty": 1, "description": "Common in folk and pop music"},
        {"first": "C", "second": "Am", "difficulty": 1, "description": "Basic minor transition"},
        {"first": "G", "second": "Em", "difficulty": 1, "description": "Natural minor progression"},
        {"first": "Am", "second": "F", "difficulty": 1, "description": "Common minor to major transition"},
        {"first": "C", "second": "F", "difficulty": 1, "description": "Basic major chord movement"},
        
        # Medium difficulty pairs
        {"first": "C", "second": "Dm", "difficulty": 2, "description": "Major to minor transition"},
        {"first": "G", "second": "D", "difficulty": 2, "description": "Common in country music"},
        {"first": "Em", "second": "C", "difficulty": 2, "description": "Minor to major resolution"},
        {"first": "Am", "second": "Em", "difficulty": 2, "description": "Minor chord progression"},
        {"first": "F", "second": "G", "difficulty": 2, "description": "Common in pop music"},
        
        # Harder chord pairs
        {"first": "C", "second": "E", "difficulty": 3, "description": "Major third movement"},
        {"first": "G", "second": "Bm", "difficulty": 3, "description": "Major to minor third"},
        {"first": "Am", "second": "Dm", "difficulty": 3, "description": "Minor progression"},
        {"first": "F", "second": "Dm", "difficulty": 3, "description": "Major to minor transition"},
        {"first": "C", "second": "G7", "difficulty": 3, "description": "Dominant seventh resolution"}
    ]
    
    for pair in common_pairs:
        existing = ChordPair.query.filter_by(
            first_chord=pair["first"],
            second_chord=pair["second"]
        ).first()
        
        if not existing:
            new_pair = ChordPair(
                first_chord=pair["first"],
                second_chord=pair["second"],
                difficulty=pair["difficulty"],
                description=pair["description"]
            )
            db.session.add(new_pair)
    
    db.session.commit()

# Routes
@app.route('/')
def index():
    if current_user.is_authenticated:
        songs = Song.query.filter_by(user_id=current_user.id).all()
        return render_template('index.html', songs=songs)
    return render_template('index.html', songs=None)

@app.route('/login', methods=['GET', 'POST'])
def login():
    if request.method == 'POST':
        username = request.form.get('username')
        password = request.form.get('password')
        user = User.query.filter_by(username=username).first()
        
        if user and user.check_password(password):
            login_user(user)
            return redirect(url_for('index'))
        flash('Invalid username or password')
    return render_template('login.html')

@app.route('/register', methods=['GET', 'POST'])
def register():
    if request.method == 'POST':
        username = request.form.get('username')
        password = request.form.get('password')
        
        if not username or not password:
            flash('Username and password are required')
            return redirect(url_for('register'))
            
        if not is_valid_password(password):
            flash('Password must be at least 8 characters long and contain uppercase, lowercase, and numbers')
            return redirect(url_for('register'))
        
        if User.query.filter_by(username=username).first():
            flash('Username already exists')
            return redirect(url_for('register'))
        
        user = User(username=username, password_hash=generate_password_hash(password))
        db.session.add(user)
        db.session.commit()
        return redirect(url_for('login'))
    return render_template('register.html')

@app.route('/logout')
@login_required
def logout():
    logout_user()
    return redirect(url_for('index'))

@app.route('/song/new', methods=['GET', 'POST'])
@login_required
def new_song():
    if request.method == 'POST':
        title = request.form.get('title')
        time_signature = request.form.get('time_signature')
        bpm = request.form.get('bpm')
        chord_progression = request.form.get('chord_progression')
        strumming_pattern = request.form.get('strumming_pattern')
        
        if not all([title, time_signature, bpm, chord_progression, strumming_pattern]):
            flash('All fields are required')
            return redirect(url_for('new_song'))
            
        # Basic input validation
        if len(title) > 100:
            flash('Title is too long')
            return redirect(url_for('new_song'))
            
        if not re.match(r'^\d+/\d+$', time_signature):
            flash('Invalid time signature format')
            return redirect(url_for('new_song'))
            
        try:
            bpm = int(bpm)
            if bpm < 20 or bpm > 300:
                flash('BPM must be between 20 and 300')
                return redirect(url_for('new_song'))
        except ValueError:
            flash('BPM must be a valid number')
            return redirect(url_for('new_song'))
        
        song = Song(
            title=title,
            time_signature=time_signature,
            bpm=bpm,
            chord_progression=chord_progression,
            strumming_pattern=strumming_pattern,
            user_id=current_user.id
        )
        db.session.add(song)
        db.session.commit()
        return redirect(url_for('index'))
    return render_template('new_song.html')

@app.route('/song/<int:song_id>/edit', methods=['GET', 'POST'])
@login_required
def edit_song(song_id):
    song = db.session.get(Song, song_id)
    if not song or song.user_id != current_user.id:
        flash('Song not found', 'error')
        return redirect(url_for('index'))
    
    if request.method == 'POST':
        song.title = request.form.get('title')
        song.time_signature = request.form.get('time_signature')
        song.bpm = int(request.form.get('bpm'))
        song.chord_progression = request.form.get('chord_progression')
        song.strumming_pattern = request.form.get('strumming_pattern')
        db.session.commit()
        return redirect(url_for('index'))
    return render_template('edit_song.html', song=song)

@app.route('/song/<int:song_id>/delete', methods=['POST'])
@login_required
def delete_song(song_id):
    song = db.session.get(Song, song_id)
    if not song or song.user_id != current_user.id:
        flash('Song not found', 'error')
        return redirect(url_for('index'))
    db.session.delete(song)
    db.session.commit()
    flash('Song deleted successfully', 'success')
    return redirect(url_for('index'))

@app.route('/account', methods=['GET', 'POST'])
@login_required
def account():
    if request.method == 'POST':
        current_password = request.form.get('current_password')
        new_password = request.form.get('new_password')
        confirm_password = request.form.get('confirm_password')
        
        if not current_password or not new_password or not confirm_password:
            flash('All fields are required')
            return redirect(url_for('account'))
            
        if not check_password_hash(current_user.password_hash, current_password):
            flash('Current password is incorrect')
            return redirect(url_for('account'))
            
        if new_password != confirm_password:
            flash('New passwords do not match')
            return redirect(url_for('account'))
            
        if not is_valid_password(new_password):
            flash('New password must be at least 8 characters long and contain uppercase, lowercase, and numbers')
            return redirect(url_for('account'))
            
        current_user.password_hash = generate_password_hash(new_password)
        db.session.commit()
        flash('Password updated successfully!')
        return redirect(url_for('account'))
        
    return render_template('account.html')

@app.route('/account/delete', methods=['POST'])
@login_required
def delete_account():
    password = request.form.get('password')
    
    if not password:
        flash('Password is required to delete account')
        return redirect(url_for('account'))
        
    if not check_password_hash(current_user.password_hash, password):
        flash('Incorrect password')
        return redirect(url_for('account'))
    
    try:
        # Delete all user's songs first
        Song.query.filter_by(user_id=current_user.id).delete()
        # Then delete the user
        db.session.delete(current_user)
        db.session.commit()
        logout_user()
        flash('Your account has been deleted successfully')
        return redirect(url_for('index'))
    except Exception as e:
        db.session.rollback()
        flash('An error occurred while deleting your account')
        return redirect(url_for('account'))

@app.route('/song/<int:song_id>', methods=['GET'])
@login_required
def view_song(song_id):
    song = db.session.get(Song, song_id)
    if not song or song.user_id != current_user.id:
        flash('Song not found', 'error')
        return redirect(url_for('index'))
    return render_template('view_song.html', song=song)

@app.route('/admin')
@login_required
def admin():
    if not current_user.is_admin:
        flash('You do not have permission to access the admin page.')
        return redirect(url_for('index'))
    
    users = User.query.all()
    return render_template('admin.html', users=users)

@app.route('/admin/user/<int:user_id>/toggle_admin', methods=['POST'])
@login_required
def toggle_admin(user_id):
    if not current_user.is_admin:
        flash('You do not have permission to perform this action.')
        return redirect(url_for('index'))
    
    user = db.session.get(User, user_id)
    if user.id == current_user.id:
        flash('You cannot modify your own admin status.')
        return redirect(url_for('admin'))
    
    user.is_admin = not user.is_admin
    db.session.commit()
    
    status = "admin" if user.is_admin else "regular user"
    flash(f'User {user.username} is now a {status}.')
    return redirect(url_for('admin'))

@app.route('/admin/user/create', methods=['POST'])
@login_required
def create_user():
    if not current_user.is_admin:
        flash('You do not have permission to perform this action.')
        return redirect(url_for('index'))
    
    username = request.form.get('username')
    password = request.form.get('password')
    is_admin = request.form.get('is_admin') == 'on'
    
    if not username or not password:
        flash('Username and password are required.')
        return redirect(url_for('admin'))
    
    if User.query.filter_by(username=username).first():
        flash('Username already exists.')
        return redirect(url_for('admin'))
    
    if not is_valid_password(password):
        flash('Password must be at least 8 characters long and contain uppercase, lowercase, and numbers.')
        return redirect(url_for('admin'))
    
    user = User(
        username=username,
        password_hash=generate_password_hash(password),
        is_admin=is_admin
    )
    db.session.add(user)
    db.session.commit()
    
    flash(f'User {username} has been created successfully.')
    return redirect(url_for('admin'))

@app.route('/admin/user/<int:user_id>/delete', methods=['POST'])
@login_required
def delete_user(user_id):
    if not current_user.is_admin:
        flash('You do not have permission to perform this action.')
        return redirect(url_for('index'))
    
    user = db.session.get(User, user_id)
    if user.id == current_user.id:
        flash('You cannot delete your own account.')
        return redirect(url_for('admin'))
    
    # Delete all user's songs first
    Song.query.filter_by(user_id=user.id).delete()
    db.session.delete(user)
    db.session.commit()
    
    flash(f'User {user.username} has been deleted.')
    return redirect(url_for('admin'))

@app.route('/practice/chord-changes', methods=['GET', 'POST'])
@login_required
def chord_changes():
    if request.method == 'POST':
        score = request.form.get('score')
        if score:
            # Handle manual score entry
            chord_pair = request.form.get('chord_pair')
            if chord_pair:
                practice_record = PracticeRecord(
                    user_id=current_user.id,
                    chord_pair=chord_pair,
                    score=int(score),
                    date=datetime.utcnow()
                )
                db.session.add(practice_record)
                db.session.commit()
                flash('Practice record saved successfully!', 'success')
                return redirect(url_for('chord_changes'))
            
            # Handle timer-based practice submission
            chord_pairs = json.loads(request.form.get('chord_pairs', '[]'))
            for pair in chord_pairs:
                practice_record = PracticeRecord(
                    user_id=current_user.id,
                    chord_pair=pair,
                    score=int(score),
                    date=datetime.utcnow()
                )
                db.session.add(practice_record)
            db.session.commit()
            flash('Practice session saved successfully!', 'success')
            return redirect(url_for('chord_changes'))

    # Get practice records for the current user
    records = PracticeRecord.query.filter_by(user_id=current_user.id).order_by(PracticeRecord.date.desc()).all()
    
    # Get best scores for each chord pair
    best_scores = {}
    for record in records:
        if record.chord_pair not in best_scores or record.score > best_scores[record.chord_pair]:
            best_scores[record.chord_pair] = record.score

    # Get predefined chord pairs
    predefined_pairs = ChordPair.query.order_by(ChordPair.difficulty).all()

    return render_template('chord_changes.html', records=records, best_scores=best_scores, predefined_pairs=predefined_pairs)

if __name__ == '__main__':
    with app.app_context():
        db.create_all()
        create_default_admin()
        create_default_chord_pairs()
    app.run(debug=True, port=5001)  # Enable debug mode for development <|MERGE_RESOLUTION|>--- conflicted
+++ resolved
@@ -7,11 +7,7 @@
 import os
 import re
 from datetime import datetime
-<<<<<<< HEAD
-=======
 from flask_wtf.csrf import CSRFProtect
-import json
->>>>>>> c0422877
 
 # Load environment variables from .env file
 load_dotenv()
